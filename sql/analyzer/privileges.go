--- conflicted
+++ resolved
@@ -23,12 +23,8 @@
 
 // validatePrivileges verifies the given statement (node n) by checking that the calling user has the necessary privileges
 // to execute it.
-<<<<<<< HEAD
 func validatePrivileges(ctx *sql.Context, a *Analyzer, n sql.Node, scope *Scope, sel RuleSelector) (sql.Node, error) {
 	//TODO: add the remaining statements that interact with the grant tables
-=======
-func checkPrivileges(ctx *sql.Context, a *Analyzer, n sql.Node, scope *Scope) (sql.Node, error) {
->>>>>>> 48046cbb
 	grantTables := a.Catalog.GrantTables
 	switch n.(type) {
 	case *plan.CreateUser, *plan.DropUser, *plan.RenameUser, *plan.CreateRole, *plan.DropRole,
