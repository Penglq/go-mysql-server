// Copyright 2020-2021 Dolthub, Inc.
//
// Licensed under the Apache License, Version 2.0 (the "License");
// you may not use this file except in compliance with the License.
// You may obtain a copy of the License at
//
//     http://www.apache.org/licenses/LICENSE-2.0
//
// Unless required by applicable law or agreed to in writing, software
// distributed under the License is distributed on an "AS IS" BASIS,
// WITHOUT WARRANTIES OR CONDITIONS OF ANY KIND, either express or implied.
// See the License for the specific language governing permissions and
// limitations under the License.

package analyzer

import (
	"github.com/dolthub/go-mysql-server/memory"
	"github.com/dolthub/go-mysql-server/sql"
	"github.com/dolthub/go-mysql-server/sql/expression"
	"github.com/dolthub/go-mysql-server/sql/plan"
)

const dualTableName = "dual"

var dualTableSchema = sql.NewPrimaryKeySchema(sql.Schema{
	{Name: "dummy", Source: dualTableName, Type: sql.LongText, Nullable: false},
})
var dualTable = func() sql.Table {
	t := memory.NewTable(dualTableName, dualTableSchema)

	ctx := sql.NewEmptyContext()

	// Need to run through the proper inserting steps to add data to the dummy table.
	inserter := t.Inserter(ctx)
	inserter.StatementBegin(ctx)
	_ = inserter.Insert(sql.NewEmptyContext(), sql.NewRow("x"))
	_ = inserter.StatementComplete(ctx)
	_ = inserter.Close(ctx)
	return t
}()

// isDualTable returns whether the given table is the "dual" table.
func isDualTable(t sql.Table) bool {
	if t == nil {
		return false
	}
	return t.Name() == dualTableName && t.Schema().Equals(dualTableSchema.Schema)
}

func resolveTables(ctx *sql.Context, a *Analyzer, n sql.Node, scope *Scope, sel RuleSelector) (sql.Node, error) {
	span, _ := ctx.Span("resolve_tables")
	defer span.Finish()

	return plan.TransformUpCtx(n, nil, func(c plan.TransformContext) (sql.Node, error) {
		ignore := false
		switch p := c.Parent.(type) {
		case *plan.DropTable:
			ignore = p.IfExists()
		}

		switch p := c.Node.(type) {
		case *plan.DropTable:
			var resolvedTables []sql.Node
			for _, t := range p.Children() {
				if _, ok := t.(*plan.ResolvedTable); ok {
					resolvedTables = append(resolvedTables, t)
				}
			}
			c.Node, _ = p.WithChildren(resolvedTables...)
			return n, nil
		case *plan.UnresolvedTable:
			r, err := resolveTable(ctx, p, a)
			if sql.ErrTableNotFound.Is(err) && ignore {
				return p, nil
			}
			return r, err
		default:
			return p, nil
		}
	})
}

func resolveTable(ctx *sql.Context, t sql.VersionedTable, a *Analyzer) (sql.Node, error) {
	name := t.Name()
	db := t.Database()
	if db == "" {
		db = ctx.GetCurrentDatabase()
	}

	var asofBindVar bool
	if t.AsOf() != nil {
		asofBindVar = expression.InspectUp(t.AsOf(), func(expr sql.Expression) bool {
			_, ok := expr.(*expression.BindVar)
			return ok
		})
		if !asofBindVar {
			// This is necessary to use functions in AS OF expressions. Because function resolution happens after table
			// resolution, we resolve any functions in the asOf here in order to evaluate them immediately. A better solution
			// might be to defer evaluating the expression until later in the analysis, but that requires bigger changes.
			asOfExpr, err := expression.TransformUp(t.AsOf(), resolveFunctionsInExpr(ctx, a))
			if err != nil {
				return nil, err
			}

			if !asOfExpr.Resolved() {
				return nil, sql.ErrInvalidAsOfExpression.New(asOfExpr.String())
			}

			asOf, err := asOfExpr.Eval(ctx, nil)
			if err != nil {
				return nil, err
			}

			rt, database, err := a.Catalog.TableAsOf(ctx, db, name, asOf)
			if err != nil {
				return handleTableLookupFailure(err, name, db, a, t)
			}

			a.Log("table resolved: %q as of %s", rt.Name(), asOf)
			return plan.NewResolvedTable(rt, database, asOf), nil
		}
	}

	rt, database, err := a.Catalog.Table(ctx, db, name)
	if err != nil {
		return handleTableLookupFailure(err, name, db, a, t)
	}

	a.Log("table resolved: %s", t.Name())
	res := plan.NewResolvedTable(rt, database, nil)
	if asofBindVar {
		return plan.NewDeferredAsOfTable(res, t.AsOf()), nil
	}
	return res, nil
}

// setTargetSchemas fills in the target schema for any nodes in the tree that operate on a table node but also want to
// store supplementary schema information. This is useful for lazy resolution of column default values.
func setTargetSchemas(ctx *sql.Context, a *Analyzer, n sql.Node, scope *Scope, sel RuleSelector) (sql.Node, error) {
	span, _ := ctx.Span("set_target_schema")
	defer span.Finish()

	return plan.TransformUp(n, func(n sql.Node) (sql.Node, error) {
		t, ok := n.(sql.SchemaTarget)
		if !ok {
			return n, nil
		}

		table := getResolvedTable(n)
		if table == nil {
			return n, nil
		}

		var err error
		n, err = t.WithTargetSchema(table.Schema())
		if err != nil {
			return nil, err
		}

		pkst, ok := n.(sql.PrimaryKeySchemaTarget)
		if !ok {
			return n, nil
		}

		pkt, ok := table.Table.(sql.PrimaryKeyTable)
		if !ok {
			return n, nil
		}

		return pkst.WithPrimaryKeySchema(pkt.PrimaryKeySchema())
	})
}

func handleTableLookupFailure(err error, tableName string, dbName string, a *Analyzer, t sql.VersionedTable) (sql.Node, error) {
	if sql.ErrDatabaseNotFound.Is(err) {
		if tableName == dualTableName {
			a.Log("table resolved: %q", t.Name())
			return plan.NewResolvedTable(dualTable, nil, nil), nil
		}
		if dbName == "" {
			return nil, sql.ErrNoDatabaseSelected.New()
		}
	} else if sql.ErrTableNotFound.Is(err) || sql.ErrDatabaseAccessDeniedForUser.Is(err) || sql.ErrTableAccessDeniedForUser.Is(err) {
		if tableName == dualTableName {
			a.Log("table resolved: %s", t.Name())
			return plan.NewResolvedTable(dualTable, nil, nil), nil
		}
	}

	return nil, err
}

<<<<<<< HEAD
// unresolveTables is a quick and dirty way to make prepared statement reanalysis
// resolve the most up-to-date table roots while preserving projections folded into
// table scans.
func unresolveTables(ctx *sql.Context, a *Analyzer, node sql.Node, scope *Scope, sel RuleSelector) (sql.Node, error) {
	return plan.TransformUp(node, func(n sql.Node) (sql.Node, error) {
		var (
			from *plan.ResolvedTable
			to   sql.Node
			db   string
			err  error
		)
		switch n := n.(type) {
		case *plan.ResolvedTable:
			from = n
			if n.Database != nil {
				db = n.Database.Name()
			}
			to, err = resolveTable(ctx, plan.NewUnresolvedTable(n.Name(), db), a)
		case *plan.IndexedTableAccess:
			from = n.ResolvedTable
			if n.Database != nil {
				db = n.Database.Name()
			}
			to, err = resolveTable(ctx, plan.NewUnresolvedTable(n.Table.Name(), db), a)
		case *plan.DeferredAsOfTable:
			from = n.ResolvedTable
			to, err = resolveTable(ctx, plan.NewDeferredAsOfTable(n.ResolvedTable, n.AsOf()), a)
		default:
			return n, nil
		}
		if err != nil {
			return nil, err
		}

		new := transferProjections(from, to.(*plan.ResolvedTable))
		return new, nil
	})
}

// transferProjections moves projections from one table scan to another
func transferProjections(from, to *plan.ResolvedTable) sql.Node {
	var fromTable sql.Table
	switch t := from.Table.(type) {
	case sql.TableWrapper:
		fromTable = t.Underlying()
	case sql.Table:
		fromTable = t
	default:
		return to
	}

	pt, ok := fromTable.(sql.ProjectedTable)
	if !ok {
		return to
	}

	projections := pt.Projections()

	var toTable sql.Table
	switch t := to.Table.(type) {
	case sql.TableWrapper:
		toTable = t.Underlying()
	case sql.Table:
		toTable = t
	default:
		return to
	}

	pt, ok = toTable.(sql.ProjectedTable)
	if !ok {
		return to
	}

	newTable := pt.WithProjection(projections)
	return plan.NewResolvedTable(newTable, to.Database, to.AsOf)
=======
// validateDropTables returns an error if the database is not droppable.
func validateDropTables(ctx *sql.Context, a *Analyzer, n sql.Node, scope *Scope) (sql.Node, error) {
	dt, ok := n.(*plan.DropTable)
	if !ok {
		return n, nil
	}

	// validates that each table in DropTable is ResolvedTable and each database of
	// each table is TableDropper (each table can be of different database later on)
	for _, table := range dt.Tables {
		rt, ok := table.(*plan.ResolvedTable)
		if !ok {
			return nil, plan.ErrUnresolvedTable.New(rt.String())
		}
		_, ok = rt.Database.(sql.TableDropper)
		if !ok {
			return nil, sql.ErrDropTableNotSupported.New(rt.Database.Name())
		}
	}

	return n, nil
>>>>>>> 48046cbb
}<|MERGE_RESOLUTION|>--- conflicted
+++ resolved
@@ -191,7 +191,6 @@
 	return nil, err
 }
 
-<<<<<<< HEAD
 // unresolveTables is a quick and dirty way to make prepared statement reanalysis
 // resolve the most up-to-date table roots while preserving projections folded into
 // table scans.
@@ -267,9 +266,10 @@
 
 	newTable := pt.WithProjection(projections)
 	return plan.NewResolvedTable(newTable, to.Database, to.AsOf)
-=======
+}
+
 // validateDropTables returns an error if the database is not droppable.
-func validateDropTables(ctx *sql.Context, a *Analyzer, n sql.Node, scope *Scope) (sql.Node, error) {
+func validateDropTables(ctx *sql.Context, a *Analyzer, n sql.Node, scope *Scope, selector RuleSelector) (sql.Node, error) {
 	dt, ok := n.(*plan.DropTable)
 	if !ok {
 		return n, nil
@@ -289,5 +289,4 @@
 	}
 
 	return n, nil
->>>>>>> 48046cbb
 }