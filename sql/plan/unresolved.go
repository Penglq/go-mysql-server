// Copyright 2020-2021 Dolthub, Inc.
//
// Licensed under the Apache License, Version 2.0 (the "License");
// you may not use this file except in compliance with the License.
// You may obtain a copy of the License at
//
//     http://www.apache.org/licenses/LICENSE-2.0
//
// Unless required by applicable law or agreed to in writing, software
// distributed under the License is distributed on an "AS IS" BASIS,
// WITHOUT WARRANTIES OR CONDITIONS OF ANY KIND, either express or implied.
// See the License for the specific language governing permissions and
// limitations under the License.

package plan

import (
	"fmt"

	errors "gopkg.in/src-d/go-errors.v1"

	"github.com/dolthub/go-mysql-server/sql"
)

// ErrUnresolvedTable is thrown when a table cannot be resolved
var ErrUnresolvedTable = errors.NewKind("unresolved table")

// UnresolvedTable is a table that has not been resolved yet but whose name is known.
type UnresolvedTable struct {
	name     string
	database string
	asOf     sql.Expression
}

var _ sql.Node = (*UnresolvedTable)(nil)
var _ sql.Expressioner = (*UnresolvedTable)(nil)
var _ sql.VersionedTable = (*UnresolvedTable)(nil)

// NewUnresolvedTable creates a new Unresolved table.
func NewUnresolvedTable(name, db string) *UnresolvedTable {
	return &UnresolvedTable{name, db, nil}
}

// NewUnresolvedTableAsOf creates a new Unresolved table with an AS OF expression.
func NewUnresolvedTableAsOf(name, db string, asOf sql.Expression) *UnresolvedTable {
	return &UnresolvedTable{name, db, asOf}
}

// Name implements the Nameable interface.
func (t *UnresolvedTable) Name() string {
	return t.name
}

// Database implements sql.VersionedTable
func (t *UnresolvedTable) Database() string {
	return t.database
}

// Resolved implements the Resolvable interface.
func (*UnresolvedTable) Resolved() bool {
	return false
}

// Children implements the Node interface.
func (*UnresolvedTable) Children() []sql.Node { return nil }

// Schema implements the Node interface.
func (*UnresolvedTable) Schema() sql.Schema { return nil }

// RowIter implements the RowIter interface.
func (*UnresolvedTable) RowIter(ctx *sql.Context, row sql.Row) (sql.RowIter, error) {
	return nil, ErrUnresolvedTable.New()
}

// WithChildren implements the Node interface.
func (t *UnresolvedTable) WithChildren(children ...sql.Node) (sql.Node, error) {
	if len(children) != 0 {
		return nil, sql.ErrInvalidChildrenNumber.New(t, len(children), 0)
	}

	return t, nil
}

<<<<<<< HEAD
// AsOf implements sql.VersionedTable
func (t *UnresolvedTable) AsOf() sql.Expression {
	return t.asOf
}

// WithAsOf implements sql.VersionedTable
func (t *UnresolvedTable) WithAsOf(asOf sql.Expression) (sql.Node, error) {
=======
// CheckPrivileges implements the interface sql.Node.
func (t *UnresolvedTable) CheckPrivileges(ctx *sql.Context, opChecker sql.PrivilegedOperationChecker) bool {
	return opChecker.UserHasPrivileges(ctx,
		sql.NewPrivilegedOperation(t.Database, t.name, "", sql.PrivilegeType_Select))
}

// WithAsOf returns a copy of this unresolved table with its AsOf field set to the given value. Analagous to
// WithChildren. This type is the only Node that can take an AS OF expression, so this isn't an interface.
func (t *UnresolvedTable) WithAsOf(asOf sql.Expression) (*UnresolvedTable, error) {
>>>>>>> 48046cbb
	t2 := *t
	t2.asOf = asOf
	return &t2, nil
}

// WithDatabase returns a copy of this unresolved table with its Database field set to the given value. Analagous to
// WithChildren.
func (t *UnresolvedTable) WithDatabase(database string) (*UnresolvedTable, error) {
	t2 := *t
	t2.database = database
	return &t2, nil
}

func (t *UnresolvedTable) Expressions() []sql.Expression {
	if t.asOf != nil {
		return []sql.Expression{t.asOf}
	}
	return nil
}

func (t *UnresolvedTable) WithExpressions(expressions ...sql.Expression) (sql.Node, error) {
	if t.asOf == nil {
		if len(expressions) != 0 {
			return nil, sql.ErrInvalidChildrenNumber.New(t, len(expressions), 0)
		}
		return t, nil
	}

	if len(expressions) != 1 {
		return nil, sql.ErrInvalidChildrenNumber.New(t, len(expressions), 1)
	}

	return t.WithAsOf(expressions[0])
}

func (t UnresolvedTable) String() string {
	return fmt.Sprintf("UnresolvedTable(%s)", t.name)
}

func NewDeferredAsOfTable(t *ResolvedTable, asOf sql.Expression) *DeferredAsOfTable {
	return &DeferredAsOfTable{
		ResolvedTable: t,
		asOf:          asOf,
	}
}

type DeferredAsOfTable struct {
	*ResolvedTable
	asOf sql.Expression
}

func (t *DeferredAsOfTable) Expressions() []sql.Expression {
	if t.asOf != nil {
		return []sql.Expression{t.asOf}
	}
	return nil
}

func (t *DeferredAsOfTable) WithExpressions(expressions ...sql.Expression) (sql.Node, error) {
	if t.asOf == nil {
		if len(expressions) != 0 {
			return nil, sql.ErrInvalidChildrenNumber.New(t, len(expressions), 0)
		}
		return t, nil
	}

	if len(expressions) != 1 {
		return nil, sql.ErrInvalidChildrenNumber.New(t, len(expressions), 1)
	}

	return t.WithAsOf(expressions[0])
}

// Name implements the Nameable interface.
func (t *DeferredAsOfTable) Name() string {
	return t.ResolvedTable.Name()
}

// Database implements sql.VersionedTable
func (t *DeferredAsOfTable) Database() string {
	return t.ResolvedTable.Database.Name()
}

// WithAsOf implements sql.VersionedTable
func (t *DeferredAsOfTable) WithAsOf(asOf sql.Expression) (sql.Node, error) {
	t2 := *t
	t2.asOf = asOf
	return &t2, nil
}

// AsOf implements sql.VersionedTable
func (t *DeferredAsOfTable) AsOf() sql.Expression {
	return t.asOf
}

var _ sql.Node = (*DeferredAsOfTable)(nil)
var _ sql.Expressioner = (*DeferredAsOfTable)(nil)
var _ sql.VersionedTable = (*DeferredAsOfTable)(nil)<|MERGE_RESOLUTION|>--- conflicted
+++ resolved
@@ -81,25 +81,19 @@
 	return t, nil
 }
 
-<<<<<<< HEAD
 // AsOf implements sql.VersionedTable
 func (t *UnresolvedTable) AsOf() sql.Expression {
 	return t.asOf
 }
 
-// WithAsOf implements sql.VersionedTable
-func (t *UnresolvedTable) WithAsOf(asOf sql.Expression) (sql.Node, error) {
-=======
 // CheckPrivileges implements the interface sql.Node.
 func (t *UnresolvedTable) CheckPrivileges(ctx *sql.Context, opChecker sql.PrivilegedOperationChecker) bool {
 	return opChecker.UserHasPrivileges(ctx,
-		sql.NewPrivilegedOperation(t.Database, t.name, "", sql.PrivilegeType_Select))
+		sql.NewPrivilegedOperation(t.Database(), t.name, "", sql.PrivilegeType_Select))
 }
 
-// WithAsOf returns a copy of this unresolved table with its AsOf field set to the given value. Analagous to
-// WithChildren. This type is the only Node that can take an AS OF expression, so this isn't an interface.
-func (t *UnresolvedTable) WithAsOf(asOf sql.Expression) (*UnresolvedTable, error) {
->>>>>>> 48046cbb
+// WithAsOf implements sql.VersionedTable
+func (t *UnresolvedTable) WithAsOf(asOf sql.Expression) (sql.Node, error) {
 	t2 := *t
 	t2.asOf = asOf
 	return &t2, nil
