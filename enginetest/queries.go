--- conflicted
+++ resolved
@@ -67,7 +67,6 @@
 		}},
 	},
 	{
-<<<<<<< HEAD
 		Query:    `SELECT HEX(ST_ASWKB(p)) from point_table`,
 		Expected: []sql.Row{{"0101000000000000000000F03F0000000000000040"}},
 	},
@@ -93,7 +92,8 @@
 	{
 		Query:    `SELECT ST_GEOMFROMWKB(ST_ASWKB(POLYGON(LINESTRING(POINT(0,0),POINT(2,2),POINT(1,1),POINT(0,0)))))`,
 		Expected: []sql.Row{{sql.Polygon{Lines: []sql.Linestring{{Points: []sql.Point{{0, 0}, {2, 2}, {1, 1}, {0, 0}}}}}}},
-=======
+	},
+	{
 		Query:    `SELECT ST_ASWKT(p) from point_table`,
 		Expected: []sql.Row{{"POINT(1 2)"}},
 	},
@@ -159,7 +159,6 @@
 	{
 		Query:    `SELECT ST_Y(p) from point_table`,
 		Expected: []sql.Row{{2.0}},
->>>>>>> 2795dc89
 	},
 }
 
