--- conflicted
+++ resolved
@@ -132,18 +132,8 @@
 
 	var test enginetest.QueryTest
 	test = enginetest.QueryTest{
-<<<<<<< HEAD
-		Query: `
-SELECT i FROM (SELECT 1 AS i FROM DUAL UNION SELECT 2 AS i FROM DUAL) some_is WHERE i NOT IN (SELECT i FROM (SELECT 1 as i FROM DUAL) different_is)`,
-		Expected: []sql.Row{
-			{1, "first row"},
-			{2, "second row"},
-			{3, "third row"},
-		},
-=======
 		Query:    `SELECT * FROM datetime_table where date_col = '2020-01-01'`,
 		Expected: []sql.Row{},
->>>>>>> 48046cbb
 	}
 
 	fmt.Sprintf("%v", test)
@@ -536,7 +526,6 @@
 	enginetest.TestScripts(t, enginetest.NewMemoryHarness("default", 1, testNumPartitions, true, mergableIndexDriver))
 }
 
-<<<<<<< HEAD
 func TestScriptsPrepared(t *testing.T) {
 	//TODO: when foreign keys are implemented in the memory table, we can do the following test
 	for i := len(enginetest.ScriptTests) - 1; i >= 0; i-- {
@@ -545,10 +534,10 @@
 		}
 	}
 	enginetest.TestPreparedScripts(t, enginetest.NewMemoryHarness("default", 1, testNumPartitions, true, mergableIndexDriver))
-=======
+}
+
 func TestScriptQueryPlan(t *testing.T) {
 	enginetest.TestScriptQueryPlan(t, enginetest.NewMemoryHarness("default", 1, testNumPartitions, true, mergableIndexDriver))
->>>>>>> 48046cbb
 }
 
 func TestUserPrivileges(t *testing.T) {
