// Copyright 2020-2021 Dolthub, Inc.
//
// Licensed under the Apache License, Version 2.0 (the "License");
// you may not use this file except in compliance with the License.
// You may obtain a copy of the License at
//
//     http://www.apache.org/licenses/LICENSE-2.0
//
// Unless required by applicable law or agreed to in writing, software
// distributed under the License is distributed on an "AS IS" BASIS,
// WITHOUT WARRANTIES OR CONDITIONS OF ANY KIND, either express or implied.
// See the License for the specific language governing permissions and
// limitations under the License.

package sqle

import (
	"fmt"
	"os"

	"github.com/dolthub/go-mysql-server/memory"
	"github.com/dolthub/go-mysql-server/sql"
	"github.com/dolthub/go-mysql-server/sql/analyzer"
	"github.com/dolthub/go-mysql-server/sql/expression"
	"github.com/dolthub/go-mysql-server/sql/expression/function"
	"github.com/dolthub/go-mysql-server/sql/grant_tables"
	"github.com/dolthub/go-mysql-server/sql/parse"
	"github.com/dolthub/go-mysql-server/sql/plan"
)

// Config for the Engine.
type Config struct {
	// VersionPostfix to display with the `VERSION()` UDF.
	VersionPostfix string
	// IsReadOnly sets the engine to disallow modification queries.
	IsReadOnly bool
	// IncludeRootAccount adds the root account (with no password) to the list of accounts, and also enables
	// authentication.
	IncludeRootAccount bool
	// TemporaryUsers adds any users that should be included when the engine is created. By default, authentication is
	// disabled, and including any users here will enable authentication. All users in this list will have full access.
	// This field is only temporary, and will be removed as development on users and authentication continues.
	TemporaryUsers []TemporaryUser
}

// TemporaryUser is a user that will be added to the engine. This is for temporary use while the remaining features
// are implemented. Replaces the old "auth.New..." functions for adding a user.
type TemporaryUser struct {
	Username string
	Password string
}

// Engine is a SQL engine.
type Engine struct {
	Analyzer          *analyzer.Analyzer
	LS                *sql.LockSubsystem
	ProcessList       sql.ProcessList
	MemoryManager     *sql.MemoryManager
	BackgroundThreads *sql.BackgroundThreads
	IsReadOnly        bool
	PreparedData      map[uint32]PreparedData
}

type ColumnWithRawDefault struct {
	SqlColumn *sql.Column
	Default   string
}

type PreparedData struct {
	Node  sql.Node
	Query string
}

// New creates a new Engine with custom configuration. To create an Engine with
// the default settings use `NewDefault`. Should call Engine.Close() to finalize
// dependency lifecycles.
func New(a *analyzer.Analyzer, cfg *Config) *Engine {
	var versionPostfix string
	var isReadOnly bool
	if cfg != nil {
		versionPostfix = cfg.VersionPostfix
		isReadOnly = cfg.IsReadOnly
		if cfg.IncludeRootAccount {
			a.Catalog.GrantTables.AddRootAccount()
		}
		for _, tempUser := range cfg.TemporaryUsers {
			a.Catalog.GrantTables.AddSuperUser(tempUser.Username, tempUser.Password)
		}
	}

	ls := sql.NewLockSubsystem()

	emptyCtx := sql.NewEmptyContext()
	a.Catalog.RegisterFunction(emptyCtx, sql.FunctionN{
		Name: "version",
		Fn:   function.NewVersion(versionPostfix),
	})
	a.Catalog.RegisterFunction(emptyCtx, function.GetLockingFuncs(ls)...)

	return &Engine{
		Analyzer:          a,
		MemoryManager:     sql.NewMemoryManager(sql.ProcessMemory),
		ProcessList:       NewProcessList(),
		LS:                ls,
		BackgroundThreads: sql.NewBackgroundThreads(),
		IsReadOnly:        isReadOnly,
		PreparedData:      make(map[uint32]PreparedData),
	}
}

// NewDefault creates a new default Engine.
func NewDefault(pro sql.DatabaseProvider) *Engine {
	a := analyzer.NewDefault(pro)
	return New(a, nil)
}

// AnalyzeQuery analyzes a query and returns its sql.Node
func (e *Engine) AnalyzeQuery(
	ctx *sql.Context,
	query string,
) (sql.Node, error) {
	parsed, err := parse.Parse(ctx, query)
	if err != nil {
		return nil, err
	}
	return e.Analyzer.Analyze(ctx, parsed, nil)
}

// PrepareQuery returns a partially analyzed query
func (e *Engine) PrepareQuery(
	ctx *sql.Context,
	query string,
) (sql.Node, error) {
	parsed, err := parse.Parse(ctx, query)
	if err != nil {
		return nil, err
	}

	node, err := e.Analyzer.PrepareQuery(ctx, parsed, nil)
	if err != nil {
		return nil, err
	}
	e.cachePreparedStmt(ctx, node, query)
	return node, nil
}

// Query executes a query. If parsed is non-nil, it will be used instead of parsing the query from text.
func (e *Engine) Query(ctx *sql.Context, query string) (sql.Schema, sql.RowIter, error) {
	return e.QueryWithBindings(ctx, query, nil)
}

// QueryWithBindings executes the query given with the bindings provided
func (e *Engine) QueryWithBindings(ctx *sql.Context, query string, bindings map[string]sql.Expression) (sql.Schema, sql.RowIter, error) {
	return e.QueryNodeWithBindings(ctx, query, nil, bindings)
}

// QueryNodeWithBindings executes the query given with the bindings provided. If parsed is non-nil, it will be used
// instead of parsing the query from text.
func (e *Engine) QueryNodeWithBindings(
	ctx *sql.Context,
	query string,
	parsed sql.Node,
	bindings map[string]sql.Expression,
) (sql.Schema, sql.RowIter, error) {
	var (
		analyzed sql.Node
		iter     sql.RowIter
		iter2    sql.RowIter2
		err      error
	)

	if p, ok := e.preparedDateForSession(ctx.Session); ok && p.Query == query {
		analyzed, err = e.analyzePreparedQuery(ctx, query, bindings)
	} else {
		analyzed, err = e.analyzeQuery(ctx, query, parsed, bindings)
	}
	if err != nil {
		return nil, nil, err
	}

<<<<<<< HEAD
	transactionDatabase, err := e.beginTransaction(ctx, analyzed)
=======
	if len(bindings) > 0 {
		parsed, err = plan.ApplyBindings(parsed, bindings)
		if err != nil {
			return nil, nil, err
		}
	}

	analyzed, err = e.Analyzer.Analyze(ctx, parsed, nil)
>>>>>>> 48046cbb
	if err != nil {
		return nil, nil, err
	}

	useIter2 := false
	if enableRowIter2 {
		useIter2 = allNode2(analyzed)
	}

	if useIter2 {
		iter2, err = analyzed.(sql.Node2).RowIter2(ctx, nil)
		iter = iter2
	} else {
		iter, err = analyzed.RowIter(ctx, nil)
	}
	if err != nil {
		return nil, nil, err
	}

	autoCommit, err := isSessionAutocommit(ctx)
	if err != nil {
		return nil, nil, err
	}

	if autoCommit {
		iter = transactionCommittingIter{
			childIter:           iter,
			childIter2:          iter2,
			transactionDatabase: transactionDatabase,
		}
	}

	if enableRowIter2 {
		iter = rowFormatSelectorIter{
			iter:    iter,
			iter2:   iter2,
			isNode2: useIter2,
		}
	}

	return analyzed.Schema(), iter, nil
}

func (e *Engine) cachePreparedStmt(ctx *sql.Context, analyzed sql.Node, query string) {
	e.PreparedData[ctx.Session.ID()] = PreparedData{
		Query: query,
		Node:  analyzed,
	}
}

// preparedDateForSession returns the prepared data for a given session.
// Second parameter is false if the session has no prepared data.
func (e *Engine) preparedDateForSession(sess sql.Session) (PreparedData, bool) {
	if data, ok := e.PreparedData[sess.ID()]; ok {
		return data, true
	}
	return PreparedData{}, false
}

// preparedQuery returns the prepared plan's query string for a given
// context's session id, or an empty string if the session has no prepared data.
func (e *Engine) preparedQuery(ctx *sql.Context) string {
	if data, ok := e.preparedDateForSession(ctx.Session); ok {
		return data.Query
	}
	return ""
}

// preparedNode returns the pre-analyzed plan for a given
// context's session id, or nil if the session has no prepared data.
func (e *Engine) preparedNode(ctx *sql.Context) sql.Node {
	if data, ok := e.PreparedData[ctx.Session.ID()]; ok {
		return data.Node
	}
	return nil
}

// CloseSession clears session=specific prepared statement data
func (e *Engine) CloseSession(ctx *sql.Context) {
	delete(e.PreparedData, ctx.Session.ID())
}

func (e *Engine) analyzeQuery(ctx *sql.Context, query string, parsed sql.Node, bindings map[string]sql.Expression) (sql.Node, error) {
	var (
		analyzed sql.Node
		err      error
	)

	if parsed == nil {
		parsed, err = parse.Parse(ctx, query)
		if err != nil {
			return nil, err
		}
	}

	err = e.readOnlyCheck(parsed)
	if err != nil {
		return nil, err
	}

	if len(bindings) > 0 {
		parsed, err = plan.ApplyBindings(parsed, bindings)
		if err != nil {
			return nil, err
		}
	}
	analyzed, err = e.Analyzer.Analyze(ctx, parsed, nil)
	if err != nil {
		return nil, err
	}
	return analyzed, nil
}

func (e *Engine) analyzePreparedQuery(ctx *sql.Context, query string, bindings map[string]sql.Expression) (sql.Node, error) {
	ctx.GetLogger().Tracef("optimizing prepared plan for query: %s", query)

	analyzed := e.preparedNode(ctx)
	analyzed, err := analyzer.DeepCopyNode(analyzed)
	if err != nil {
		return nil, err
	}

	if len(bindings) > 0 {
		analyzed, err = plan.ApplyBindings(analyzed, bindings)
		if err != nil {
			return nil, err
		}
	}
	ctx.GetLogger().Tracef("plan before re-opt: %s", analyzed.String())

	analyzed, err = e.Analyzer.AnalyzePrepared(ctx, analyzed, nil)
	if err != nil {
		return nil, err
	}

	if analyzed != nil {
		ctx.GetLogger().Tracef("plan after re-opt: %s", analyzed.String())
	}
	return analyzed, nil
}

// allNode2 returns whether all the nodes in the tree implement Node2.
func allNode2(n sql.Node) bool {
	allNode2 := true
	plan.Inspect(n, func(n sql.Node) bool {
		switch n := n.(type) {
		case *plan.ResolvedTable:
			table := n.Table
			if tw, ok := table.(sql.TableWrapper); ok {
				table = tw.Underlying()
			}
			if _, ok := table.(sql.Table2); !ok {
				allNode2 = false
				return false
			}
		}
		if _, ok := n.(sql.Node2); n != nil && !ok {
			allNode2 = false
			return false
		}
		return true
	})
	if !allNode2 {
		return allNode2
	}

	// All expressions in the tree must likewise be Expression2, and all types Type2, or we can't use rowFrame iteration
	// TODO: likely that some nodes rely on expressions but don't implement sql.Expressioner, or implement it incompletely
	plan.InspectExpressions(n, func(e sql.Expression) bool {
		if e == nil {
			return false
		}
		if _, ok := e.(sql.Expression2); !ok {
			allNode2 = false
			return false
		}
		if _, ok := e.Type().(sql.Type2); !ok {
			allNode2 = false
			return false
		}
		return true
	})

	return allNode2
}

// rowFormatSelectorIter is a wrapping row iter that implements RowIterTypeSelector so that clients consuming rows from it
// know whether it's safe to iterate as RowIter or RowIter2.
type rowFormatSelectorIter struct {
	iter    sql.RowIter
	iter2   sql.RowIter2
	isNode2 bool
}

var _ sql.RowIterTypeSelector = rowFormatSelectorIter{}
var _ sql.RowIter = rowFormatSelectorIter{}
var _ sql.RowIter2 = rowFormatSelectorIter{}

func (t rowFormatSelectorIter) Next(context *sql.Context) (sql.Row, error) {
	return t.iter.Next(context)
}

func (t rowFormatSelectorIter) Close(context *sql.Context) error {
	if t.iter2 != nil {
		return t.iter2.Close(context)
	}
	return t.iter.Close(context)
}

func (t rowFormatSelectorIter) Next2(ctx *sql.Context, frame *sql.RowFrame) error {
	return t.iter2.Next2(ctx, frame)
}

func (t rowFormatSelectorIter) IsNode2() bool {
	return t.isNode2
}

const (
	fakeReadCommittedEnvVar = "READ_COMMITTED_HACK"
	enableIter2EnvVar       = "ENABLE_ROW_ITER_2"
)

var fakeReadCommitted bool
var enableRowIter2 bool

func init() {
	_, ok := os.LookupEnv(fakeReadCommittedEnvVar)
	if ok {
		fakeReadCommitted = true
	}
	_, ok = os.LookupEnv(enableIter2EnvVar)
	if ok {
		enableRowIter2 = true
	}
}

func (e *Engine) beginTransaction(ctx *sql.Context, parsed sql.Node) (string, error) {
	// Before we begin a transaction, we need to know if the database being operated on is not the one
	// currently selected
	transactionDatabase := getTransactionDatabase(ctx, parsed)

	// TODO: this won't work with transactions that cross database boundaries, we need to detect that and error out
	beginNewTransaction := ctx.GetTransaction() == nil || readCommitted(ctx)
	if beginNewTransaction {
		ctx.GetLogger().Tracef("beginning new transaction")
		if len(transactionDatabase) > 0 {
			database, err := e.Analyzer.Catalog.Database(ctx, transactionDatabase)
			// if the database doesn't exist, just don't start a transaction on it, let other layers complain
			if sql.ErrDatabaseNotFound.Is(err) || sql.ErrDatabaseAccessDeniedForUser.Is(err) {
				return "", nil
			} else if err != nil {
				return "", err
			}

			if privilegedDatabase, ok := database.(grant_tables.PrivilegedDatabase); ok {
				database = privilegedDatabase.Unwrap()
			}
			tdb, ok := database.(sql.TransactionDatabase)
			if ok {
				tx, err := tdb.StartTransaction(ctx, sql.ReadWrite)
				if err != nil {
					return "", err
				}
				ctx.SetTransaction(tx)
			}
		}
	}

	return transactionDatabase, nil
}

func (e *Engine) Close() error {
	for _, p := range e.ProcessList.Processes() {
		e.ProcessList.Kill(p.Connection)
	}
	return e.BackgroundThreads.Shutdown()
}

func (e *Engine) WithBackgroundThreads(b *sql.BackgroundThreads) *Engine {
	e.BackgroundThreads = b
	return e
}

// Returns whether this session has a transaction isolation level of READ COMMITTED.
// If so, we always begin a new transaction for every statement, and commit after every statement as well.
// This is not what the READ COMMITTED isolation level is supposed to do.
func readCommitted(ctx *sql.Context) bool {
	if !fakeReadCommitted {
		return false
	}

	val, err := ctx.GetSessionVariable(ctx, "transaction_isolation")
	if err != nil {
		return false
	}

	valStr, ok := val.(string)
	if !ok {
		return false
	}

	return valStr == "READ-COMMITTED"
}

// transactionCommittingIter is a simple RowIter wrapper to allow the engine to conditionally commit a transaction
// during the Close() operation
type transactionCommittingIter struct {
	childIter           sql.RowIter
	childIter2          sql.RowIter2
	transactionDatabase string
}

func (t transactionCommittingIter) Next(ctx *sql.Context) (sql.Row, error) {
	return t.childIter.Next(ctx)
}

func (t transactionCommittingIter) Next2(ctx *sql.Context, frame *sql.RowFrame) error {
	return t.childIter2.Next2(ctx, frame)
}

func (t transactionCommittingIter) Close(ctx *sql.Context) error {
	err := t.childIter.Close(ctx)
	if err != nil {
		return err
	}

	tx := ctx.GetTransaction()
	commitTransaction := (tx != nil) && !ctx.GetIgnoreAutoCommit()
	if commitTransaction {
		ctx.GetLogger().Tracef("committing transaction %s", tx)
		if err := ctx.Session.CommitTransaction(ctx, t.transactionDatabase, tx); err != nil {
			return err
		}

		// Clearing out the current transaction will tell us to start a new one the next time this session queries
		ctx.SetTransaction(nil)
	}

	return nil
}

func isSessionAutocommit(ctx *sql.Context) (bool, error) {
	if readCommitted(ctx) {
		return true, nil
	}

	autoCommitSessionVar, err := ctx.GetSessionVariable(ctx, sql.AutoCommitSessionVar)
	if err != nil {
		return false, err
	}
	return sql.ConvertToBool(autoCommitSessionVar)
}

// getTransactionDatabase returns the name of the database that should be considered current for the transaction about
// to begin. The database is not guaranteed to exist.
func getTransactionDatabase(ctx *sql.Context, parsed sql.Node) string {
	// For USE DATABASE statements, we consider the transaction database to be the one being USEd
	transactionDatabase := ctx.GetCurrentDatabase()
	switch n := parsed.(type) {
	case *plan.Use:
		transactionDatabase = n.Database().Name()
	case *plan.DropTable:
		t, ok := n.Tables[0].(*plan.UnresolvedTable)
		if ok && t.Database != "" {
			transactionDatabase = t.Database
		}
	case *plan.AlterPK:
		t, ok := n.Table.(*plan.UnresolvedTable)
		if ok && t.Database() != "" {
			transactionDatabase = t.Database()
		}
	case *plan.AlterAutoIncrement:
		t, ok := n.Child.(*plan.UnresolvedTable)
		if ok && t.Database != "" {
			transactionDatabase = t.Database
		}
	case *plan.CreateIndex:
		t, ok := n.Table.(*plan.UnresolvedTable)
		if ok && t.Database != "" {
			transactionDatabase = t.Database
		}
	case *plan.AlterIndex:
		t, ok := n.Table.(*plan.UnresolvedTable)
		if ok && t.Database != "" {
			transactionDatabase = t.Database
		}
	case *plan.DropIndex:
		t, ok := n.Table.(*plan.UnresolvedTable)
		if ok && t.Database != "" {
			transactionDatabase = t.Database
		}
	case *plan.CreateForeignKey:
		if n.Database().Name() != "" {
			transactionDatabase = n.Database().Name()
		}
	case *plan.DropForeignKey:
		t, ok := n.Child.(*plan.UnresolvedTable)
		if ok && t.Database != "" {
			transactionDatabase = t.Database
		}
	case *plan.AddColumn:
		t, ok := n.Child.(*plan.UnresolvedTable)
		if ok && t.Database != "" {
			transactionDatabase = t.Database
		}
	case *plan.DropColumn:
		t, ok := n.Child.(*plan.UnresolvedTable)
		if ok && t.Database != "" {
			transactionDatabase = t.Database
		}
	case *plan.RenameColumn:
		t, ok := n.Child.(*plan.UnresolvedTable)
		if ok && t.Database != "" {
			transactionDatabase = t.Database
		}
	case *plan.ModifyColumn:
		t, ok := n.Child.(*plan.UnresolvedTable)
		if ok && t.Database != "" {
			transactionDatabase = t.Database
		}
	case *plan.Truncate:
		t, ok := n.Child.(*plan.UnresolvedTable)
		if ok && t.Database != "" {
			transactionDatabase = t.Database
		}
	}

	switch n := parsed.(type) {
	case *plan.CreateTable:
		if n.Database() != nil && n.Database().Name() != "" {
			transactionDatabase = n.Database().Name()
		}
	case *plan.InsertInto:
		if n.Database() != nil && n.Database().Name() != "" {
			transactionDatabase = n.Database().Name()
		}
	case *plan.DeleteFrom:
		if n.Database() != "" {
			transactionDatabase = n.Database()
		}
	case *plan.Update:
		if n.Database() != "" {
			transactionDatabase = n.Database()
		}
	}

	return transactionDatabase
}

// readOnlyCheck checks to see if the query is valid with the modification setting of the engine.
func (e *Engine) readOnlyCheck(node sql.Node) error {
	if plan.IsDDLNode(node) && e.IsReadOnly {
		return sql.ErrNotAuthorized.New()
	}
	switch node.(type) {
	case
		*plan.DeleteFrom, *plan.InsertInto, *plan.Update, *plan.LockTables, *plan.UnlockTables:
		if e.IsReadOnly {
			return sql.ErrNotAuthorized.New()
		}
	}
	return nil
}

// ResolveDefaults takes in a schema, along with each column's default value in a string form, and returns the schema
// with the default values parsed and resolved.
func ResolveDefaults(tableName string, schema []*ColumnWithRawDefault) (sql.Schema, error) {
	// todo: change this function or thread a context
	ctx := sql.NewEmptyContext()
	db := plan.NewDummyResolvedDB("temporary")
	e := NewDefault(memory.NewMemoryDBProvider(db))
	defer e.Close()

	unresolvedSchema := make(sql.Schema, len(schema))
	defaultCount := 0
	for i, col := range schema {
		unresolvedSchema[i] = col.SqlColumn
		if col.Default != "" {
			var err error
			unresolvedSchema[i].Default, err = parse.StringToColumnDefaultValue(ctx, col.Default)
			if err != nil {
				return nil, err
			}
			defaultCount++
		}
	}
	// if all defaults are nil, we can skip the rest of this
	if defaultCount == 0 {
		return unresolvedSchema, nil
	}

	// *plan.CreateTable properly handles resolving default values, so we hijack it
	createTable := plan.NewCreateTable(db, tableName, false, false, &plan.TableSpec{Schema: sql.NewPrimaryKeySchema(unresolvedSchema)})

	analyzed, err := e.Analyzer.Analyze(ctx, createTable, nil)
	if err != nil {
		return nil, err
	}

	analyzedQueryProcess, ok := analyzed.(*plan.QueryProcess)
	if !ok {
		return nil, fmt.Errorf("internal error: unknown analyzed result type `%T`", analyzed)
	}

	analyzedCreateTable, ok := analyzedQueryProcess.Child.(*plan.CreateTable)
	if !ok {
		return nil, fmt.Errorf("internal error: unknown query process child type `%T`", analyzedQueryProcess)
	}

	return analyzedCreateTable.CreateSchema.Schema, nil
}

// ColumnsFromCheckDefinition retrieves the Column Names referenced by a CheckDefinition
func ColumnsFromCheckDefinition(ctx *sql.Context, def *sql.CheckDefinition) ([]string, error) {
	// Evaluate the CheckDefinition to get evaluated Expression
	c, err := analyzer.ConvertCheckDefToConstraint(ctx, def)
	if err != nil {
		return nil, err
	}
	// Look for any column references in the evaluated Expression
	var cols []string
	sql.Inspect(c.Expr, func(expr sql.Expression) bool {
		if c, ok := expr.(*expression.UnresolvedColumn); ok {
			cols = append(cols, c.Name())
			return false
		}
		return true
	})
	return cols, nil
}<|MERGE_RESOLUTION|>--- conflicted
+++ resolved
@@ -178,18 +178,7 @@
 		return nil, nil, err
 	}
 
-<<<<<<< HEAD
 	transactionDatabase, err := e.beginTransaction(ctx, analyzed)
-=======
-	if len(bindings) > 0 {
-		parsed, err = plan.ApplyBindings(parsed, bindings)
-		if err != nil {
-			return nil, nil, err
-		}
-	}
-
-	analyzed, err = e.Analyzer.Analyze(ctx, parsed, nil)
->>>>>>> 48046cbb
 	if err != nil {
 		return nil, nil, err
 	}
@@ -553,8 +542,8 @@
 		transactionDatabase = n.Database().Name()
 	case *plan.DropTable:
 		t, ok := n.Tables[0].(*plan.UnresolvedTable)
-		if ok && t.Database != "" {
-			transactionDatabase = t.Database
+		if ok && t.Database() != "" {
+			transactionDatabase = t.Database()
 		}
 	case *plan.AlterPK:
 		t, ok := n.Table.(*plan.UnresolvedTable)
@@ -563,23 +552,23 @@
 		}
 	case *plan.AlterAutoIncrement:
 		t, ok := n.Child.(*plan.UnresolvedTable)
-		if ok && t.Database != "" {
-			transactionDatabase = t.Database
+		if ok && t.Database() != "" {
+			transactionDatabase = t.Database()
 		}
 	case *plan.CreateIndex:
 		t, ok := n.Table.(*plan.UnresolvedTable)
-		if ok && t.Database != "" {
-			transactionDatabase = t.Database
+		if ok && t.Database() != "" {
+			transactionDatabase = t.Database()
 		}
 	case *plan.AlterIndex:
 		t, ok := n.Table.(*plan.UnresolvedTable)
-		if ok && t.Database != "" {
-			transactionDatabase = t.Database
+		if ok && t.Database() != "" {
+			transactionDatabase = t.Database()
 		}
 	case *plan.DropIndex:
 		t, ok := n.Table.(*plan.UnresolvedTable)
-		if ok && t.Database != "" {
-			transactionDatabase = t.Database
+		if ok && t.Database() != "" {
+			transactionDatabase = t.Database()
 		}
 	case *plan.CreateForeignKey:
 		if n.Database().Name() != "" {
@@ -587,33 +576,33 @@
 		}
 	case *plan.DropForeignKey:
 		t, ok := n.Child.(*plan.UnresolvedTable)
-		if ok && t.Database != "" {
-			transactionDatabase = t.Database
+		if ok && t.Database() != "" {
+			transactionDatabase = t.Database()
 		}
 	case *plan.AddColumn:
 		t, ok := n.Child.(*plan.UnresolvedTable)
-		if ok && t.Database != "" {
-			transactionDatabase = t.Database
+		if ok && t.Database() != "" {
+			transactionDatabase = t.Database()
 		}
 	case *plan.DropColumn:
 		t, ok := n.Child.(*plan.UnresolvedTable)
-		if ok && t.Database != "" {
-			transactionDatabase = t.Database
+		if ok && t.Database() != "" {
+			transactionDatabase = t.Database()
 		}
 	case *plan.RenameColumn:
 		t, ok := n.Child.(*plan.UnresolvedTable)
-		if ok && t.Database != "" {
-			transactionDatabase = t.Database
+		if ok && t.Database() != "" {
+			transactionDatabase = t.Database()
 		}
 	case *plan.ModifyColumn:
 		t, ok := n.Child.(*plan.UnresolvedTable)
-		if ok && t.Database != "" {
-			transactionDatabase = t.Database
+		if ok && t.Database() != "" {
+			transactionDatabase = t.Database()
 		}
 	case *plan.Truncate:
 		t, ok := n.Child.(*plan.UnresolvedTable)
-		if ok && t.Database != "" {
-			transactionDatabase = t.Database
+		if ok && t.Database() != "" {
+			transactionDatabase = t.Database()
 		}
 	}
 
